/***********************************************************************************************************************
 *
 * Copyright (C) 2010 by the Stratosphere project (http://stratosphere.eu)
 *
 * Licensed under the Apache License, Version 2.0 (the "License"); you may not use this file except in compliance with
 * the License. You may obtain a copy of the License at
 *
 *     http://www.apache.org/licenses/LICENSE-2.0
 *
 * Unless required by applicable law or agreed to in writing, software distributed under the License is distributed on
 * an "AS IS" BASIS, WITHOUT WARRANTIES OR CONDITIONS OF ANY KIND, either express or implied. See the License for the
 * specific language governing permissions and limitations under the License.
 *
 **********************************************************************************************************************/

package eu.stratosphere.nephele.configuration;

/**
 * This class contains all constants for the configuration. That includes the configuration keys and
 * the default values.
 * 
 * @author Stephan Ewen (stephan.ewen@tu-berlin.de)
 */
public final class ConfigConstants {

	// ------------------------------------------------------------------------
	//                         Configuration Keys
	// ------------------------------------------------------------------------

	// -------------------------- Addresses and Ports -------------------------
	
	/**
	 * The key for the config parameter defining the network address to connect to
	 * for communication with the job manager.
	 */
	public static final String JOB_MANAGER_IPC_ADDRESS_KEY = "jobmanager.rpc.address";

	/**
	 * The key for the config parameter defining the network port to connect to
	 * for communication with the job manager.
	 */
	public static final String JOB_MANAGER_IPC_PORT_KEY = "jobmanager.rpc.port";

	/**
	 * The key for the parameter defining the task manager's IPC port from the configuration.
	 */
	public static final String TASK_MANAGER_IPC_PORT_KEY = "taskmanager.rpc.port";

	/**
	 * The key for the config parameter defining the task manager's data port from the configuration.
	 */
	public static final String TASK_MANAGER_DATA_PORT_KEY = "taskmanager.data.port";

	/**
	 * The key for the config parameter defining whether to use discovery on startup.
	 */
	public static final String TASK_MANAGER_USE_DISCOVERY_KEY = "taskmanager.setup.usediscovery";

	/**
	 * The key for the config parameter defining the directory for temporary files.
	 */
	public static final String TASK_MANAGER_TMP_DIR_KEY = "taskmanager.tmp.dir";

	/**
	 * The key for the config parameter defining the amount of memory available for the task manager's
	 * memory manager (in megabytes).
<<<<<<< HEAD
	 */
	public static final String MEMORY_MANAGER_AVAILABLE_MEMORY_SIZE_KEY = "taskmanager.memory.size";

	/**
	 * The key for the config parameter defining flag to terminate a job at job-client shutdown.
	 */
	public static final String JOBCLIENT_SHUTDOWN_TERMINATEJOB_KEY = "jobclient.shutdown.terminatejob";

	
	// ----------------------------- Instances --------------------------------
=======
	 */
	public static final String MEMORY_MANAGER_AVAILABLE_MEMORY_SIZE_KEY = "taskmanager.memory.size";
>>>>>>> 3b219b1f

	/**
	 * The key for the config parameter defining flag to terminate a job at job-client shutdown.
	 */
<<<<<<< HEAD
	public static final String JOBMANAGER_LOCALINSTANCE_TYPE_KEY = "jobmanager.instancemanager.local.type";

	/**
	 * The key prefix for the config parameters that define the different available instance types.
	 */
	public static final String INSTANCE_MANAGER_INSTANCE_TYPE_PREFIX_KEY = "jobmanager.instancemanager.cluster.type.";

	/**
	 * The key to retrieve the index of the default instance type from the configuration.
	 */
	public static final String INSTANCE_MANAGER_DEFAULT_INSTANCE_TYPE_INDEX_KEY = "jobmanager.instancemanager.cluster.defaulttype";
	
	/**
	 * The key to retrieve the clean up interval from the configuration.
	 */
	public static final String INSTANCE_MANAGER_CLEANUP_INTERVAL_KEY = "jobmanager.instancemanager.cluster.cleanupinterval";
=======
	public static final String JOBCLIENT_SHUTDOWN_TERMINATEJOB_KEY = "jobclient.shutdown.terminatejob";	
>>>>>>> 3b219b1f
	
	// ------------------------------------------------------------------------
	//                             Default Values
	// ------------------------------------------------------------------------

	/**
	 * The default network address to connect to for communication with the job manager.
	 */
	public static final String DEFAULT_JOB_MANAGER_IPC_ADDRESS = "127.0.0.1";

	/**
	 * The default network port to connect to for communication with the job manager.
	 */
	public static final int DEFAULT_JOB_MANAGER_IPC_PORT = 6123;

	/**
	 * The default network port the task manager expects incoming IPC connections
	 */
	public static final int DEFAULT_TASK_MANAGER_IPC_PORT = 6122;

	/**
	 * The default network port the task manager expects to receive transfer envelopes on.
	 */
	public static final int DEFAULT_TASK_MANAGER_DATA_PORT = 6121;

	/**
	 * The default amount of memory assigned to each task manager (in megabytes).
	 */
	public static final int DEFAULT_MEMORY_MANAGER_AVAILABLE_MEMORY = 512;

	/**
	 * The default minimal amount of memory that the memory manager does not occupy (in megabytes).
	 */
	public static final long DEFAULT_MEMORY_MANAGER_MIN_UNRESERVED_MEMORY = 256 * 1024 * 1024;

	/**
	 * The default directory for temporary files of the task manager
	 */
	public static final String DEFAULT_TASK_MANAGER_TMP_PATH = System.getProperty("java.io.tmpdir");

	/**
	 * The default value for the flag to terminate a job on job-client shutdown.
	 */
	public static final boolean DEFAULT_JOBCLIENT_SHUTDOWN_TERMINATEJOB = true;

	// ----------------------------- Instances --------------------------------

	/**
	 * The default definition for an instance type, if no other configuration is provided.
	 */
	public static final String DEFAULT_INSTANCE_TYPE = "default,2,1,1024,10,10";
	
	/**
	 * The default index for the default instance type. 
	 */
	public static final int DEFAULT_DEFAULT_INSTANCE_TYPE_INDEX = 1;
	
	
	// ------------------------------------------------------------------------

	/**
	 * Private default constructor to prevent instantiation.
	 */
	private ConfigConstants() {
	}
}<|MERGE_RESOLUTION|>--- conflicted
+++ resolved
@@ -64,45 +64,13 @@
 	/**
 	 * The key for the config parameter defining the amount of memory available for the task manager's
 	 * memory manager (in megabytes).
-<<<<<<< HEAD
 	 */
 	public static final String MEMORY_MANAGER_AVAILABLE_MEMORY_SIZE_KEY = "taskmanager.memory.size";
 
 	/**
 	 * The key for the config parameter defining flag to terminate a job at job-client shutdown.
 	 */
-	public static final String JOBCLIENT_SHUTDOWN_TERMINATEJOB_KEY = "jobclient.shutdown.terminatejob";
-
-	
-	// ----------------------------- Instances --------------------------------
-=======
-	 */
-	public static final String MEMORY_MANAGER_AVAILABLE_MEMORY_SIZE_KEY = "taskmanager.memory.size";
->>>>>>> 3b219b1f
-
-	/**
-	 * The key for the config parameter defining flag to terminate a job at job-client shutdown.
-	 */
-<<<<<<< HEAD
-	public static final String JOBMANAGER_LOCALINSTANCE_TYPE_KEY = "jobmanager.instancemanager.local.type";
-
-	/**
-	 * The key prefix for the config parameters that define the different available instance types.
-	 */
-	public static final String INSTANCE_MANAGER_INSTANCE_TYPE_PREFIX_KEY = "jobmanager.instancemanager.cluster.type.";
-
-	/**
-	 * The key to retrieve the index of the default instance type from the configuration.
-	 */
-	public static final String INSTANCE_MANAGER_DEFAULT_INSTANCE_TYPE_INDEX_KEY = "jobmanager.instancemanager.cluster.defaulttype";
-	
-	/**
-	 * The key to retrieve the clean up interval from the configuration.
-	 */
-	public static final String INSTANCE_MANAGER_CLEANUP_INTERVAL_KEY = "jobmanager.instancemanager.cluster.cleanupinterval";
-=======
 	public static final String JOBCLIENT_SHUTDOWN_TERMINATEJOB_KEY = "jobclient.shutdown.terminatejob";	
->>>>>>> 3b219b1f
 	
 	// ------------------------------------------------------------------------
 	//                             Default Values
